--- conflicted
+++ resolved
@@ -21,257 +21,10 @@
     simulate_bold,
 )
 
-<<<<<<< HEAD
 set_style()
 
 
 # %%
-=======
-plt.rcParams["font.family"] = "Times New Roman"
-
-
-# %%
-def get_one_layer_A(L0=0.2):
-    """
-    Generate the connectivity matrix (A matrix) for one layer, representing
-    the connections between regions of interest (ROIs).
-
-    Args:
-        L0 (float, optional): Strength of the connection from ROI 0, layer 0,
-                              to ROI 1, layer 0. Defaults to 0.2.
-
-    Returns:
-        ndarray: The A matrix representing connectivity between different
-                 regions (ROIs) in the model. This is typically a 2D array
-                 where rows and columns correspond to regions and layers,
-                 with the strength of connections specified.
-    """
-    connections = [f"R0, L0 -> R1, L0 = {L0}"]  # ROI0 -> ROI1 connection
-    return utils.create_A_matrix(num_rois, num_layers, connections, self_connections=-1)
-
-
-def get_one_layer_C(L0=1):
-    """
-    Generate the input connectivity matrix (C matrix) for one layer.
-
-    Args:
-        L0 (int, optional): Input strength for layer 0 of region 0 (ROI0).
-                            Defaults to 1.
-
-    Returns:
-        ndarray: The C matrix representing input connections for the model.
-                 This is typically a 2D array where the strength of external
-                 inputs to different regions or layers is specified.
-    """
-    connections = [f"R0, L0 = {L0}"]  # Input --> ROI0 connection
-    return utils.create_C_matrix(num_rois, num_layers, connections)
-
-
-def initialize_parameters(bounds, params_to_sim):
-    """
-    Initialize parameters for the simulation and estimation.
-
-    Args:
-        bounds (dict): Bounds for the parameters.
-        params_to_sim (list): Parameters used for simulation.
-
-    Returns:
-        dict: A dictionary of initial parameter values.
-    """
-    initial_values = []
-    for param in params_to_sim:
-        initial_values.append(np.random.uniform(*bounds[param]))
-
-    return initial_values
-
-
-def filter_params(params, keys):
-    """
-    Filter a dictionary to only include the specified keys.
-
-    Args:
-        params (dict): A dictionary of parameters.
-        keys (list): A list of keys to keep.
-
-    Returns:
-        dict: A dictionary containing only the specified keys.
-    """
-    return {k: params[k] for k in keys}
-
-
-def simulate_bold(params, **kwargs):
-    """
-    Simulate the BOLD signal using a DCM model with the given parameters.
-
-    Args:
-        params (dict): A dictionary of parameters for the simulation, including:
-            - 'A_L0' (float): Connectivity parameter for layer 0 of region of
-                              interest 0 (optional, default=0.2).
-            - 'C_L0' (float): Input parameter for layer 0 of region of interest
-                              0 (optional, default=1.0).
-            Other model-specific parameters may also be included in this dict.
-
-        **kwargs: Additional keyword arguments, including:
-            - time (ndarray): Time points for the simulation.
-            - u (ndarray): External stimulus function.
-
-    Returns:
-        ndarray: Simulated BOLD signal for each region of interest, typically
-                 a 2D array (time points x ROIs).
-    """
-    dcm = models.DCM(
-        kwargs["num_rois"],
-        params={
-            "A": get_one_layer_A(params.get("A_L0", 0.2)),
-            "C": get_one_layer_C(params.get("C_L0", 1.0)),
-            **params,
-        },
-    )
-    return dcm.simulate(kwargs["time"], kwargs["u"])[0]
-
-
-def objective(param_vals, param_names, time, u, bold_signal):
-    """
-    Objective function to minimize the difference between simulated and observed BOLD
-    signals.
-
-    Args:
-        param_vals (list or ndarray): Initial values of the parameters to be optimized.
-        param_names (list of str): Names of the parameters corresponding to
-                                   `param_vals`.
-        time (ndarray): Time points for the BOLD signal.
-        u (ndarray): Stimulus function, typically representing external input.
-        bold_signal (ndarray): The observed BOLD signal with noise, typically a 2D
-                               a 2D array (time points x ROIs).
-
-    Returns:
-        loss (float): The sum of squared errors between the simulated and real BOLD
-                      signals.
-    """
-
-    # Map the parameter values to their names
-    params = dict(zip(param_names, param_vals))
-    A = get_one_layer_A(params.get("A_L0", 0.2))
-    C = get_one_layer_C(params.get("C_L0", 1.0))
-    num_rois = bold_signal.shape[1]
-    bold_simulated = simulate_bold(params, time=time, u=u, A=A, C=C, num_rois=num_rois)
-
-    # print('params:', params)
-    # print(bold_simulated.shape, bold_signal.shape)
-
-    loss = np.mean((bold_simulated - bold_signal) ** 2)
-
-    # Compute the sum of squared errors
-    return loss
-
-
-def estimate_parameters(
-    initial_values,
-    param_names,
-    bounds=None,
-    normalize=True,
-    **kwargs,
-):
-    """
-    Estimate parameters by minimizing the objective function using the L-BFGS-B method.
-
-    Args:
-        initial_values (list or ndarray): Initial guesses for the parameter values to
-                                          be optimized.
-        param_names (list of str): Names of the parameters to be estimated.
-        bounds (list of tuples): Bounds for each parameter, where each tuple contains
-                                 the lower and upper bounds.
-        normalize (bool): Whether to normalize the Hessian matrix with estimated sigma.
-                          Defaults to True.
-        **kwargs: Additional keyword arguments containing the following:
-            - time (ndarray): Time points for the BOLD signal.
-            - u (ndarray): Stimulus function.
-            - bold_signal (ndarray): Observed BOLD signal with noise.
-
-    Returns:
-        tuple: A tuple containing:
-            - estimated_params (dict): Dictionary mapping parameter names to their
-                                       optimized values.
-            - hessian (ndarray): Numerically approximated Hessian matrix using finite
-                                 differences.
-            - cov_mat (ndarray): Covariance matrix of the estimated parameters.
-            - std (ndarray): Standard deviations of the estimated parameters.
-    """
-    # Perform the minimization
-    opt = minimize(
-        objective,
-        x0=initial_values,
-        args=(
-            param_names,
-            kwargs["time"],
-            kwargs["u"],
-            kwargs["bold_signal"],
-        ),
-        bounds=bounds,
-        method="L-BFGS-B",
-    )
-
-    # Map the optimized parameter values back to their names
-    estimated_params = dict(zip(param_names, opt.x.tolist()))
-
-    # Define the objective function as a function of the parameters only
-    def f(p):
-        return objective(
-            p,
-            param_names,
-            kwargs["time"],
-            kwargs["u"],
-            kwargs["bold_signal"],
-        )
-
-    # Compute the Hessian matrix using finite differences
-    hessian = approx_hess(opt.x, f)
-
-    if normalize:
-        # Compute residuals and estimate the variance of the noise
-        residuals = kwargs["bold_signal"] - simulate_bold(
-            estimated_params,
-            time=kwargs["time"],
-            u=kwargs["u"],
-            num_rois=kwargs["num_rois"],
-        )
-        n = residuals.size  # Total number of observations
-        p = len(opt.x)  # Number of parameters
-        sig_est = np.sum(residuals**2) / (n - p)  # Estimated variance of the residuals
-
-        # Compute the covariance matrix as the scaled inverse Hessian
-        cov_mat = inv(hessian) * sig_est
-
-    else:
-        cov_mat = inv(hessian)
-
-    std = np.sqrt(np.diag(cov_mat))
-
-    return estimated_params, hessian, cov_mat, std
-
-
-def add_noise(bold_true, snr_db):
-    """
-    Add Gaussian noise to the BOLD signal.
-
-    Args:
-        bold_true (ndarray): The true BOLD signal, typically a 2D array where each
-                             column represents the BOLD signal for a different region
-                             of interest (ROI).
-        snr (float): Signal-to-noise ratio. Higher values correspond to lower noise
-                     levels.
-
-
-    Returns:
-        ndarray: The noisy BOLD signal with added Gaussian noise.
-    """
-
-    snr_linear = 10 ** (snr_db / 10)  # Convert dB to linear scale
-    sigma = np.max(bold_true) / snr_linear
-    return bold_true + np.random.normal(0, sigma, bold_true.shape)
-
-
->>>>>>> 558dc58f
 def plot_bold_signals(time, bold_true, bold_noisy, bold_estimated):
     """
     Plot the observed, true, and estimated BOLD signals for each region of
@@ -309,109 +62,6 @@
     plt.show()
 
 
-<<<<<<< HEAD
-=======
-def run_simulation(
-    time,
-    u,
-    num_rois,
-    num_layers,
-    true_params,
-    initial_values,
-    params_to_est,
-    snr,
-    bounds=None,
-    normalize=True,
-    plot=True,
-    verbose=True,
-):
-    """
-    Runs a simulation, estimates parameters, and displays the results.
-
-    Args:
-        time (np.array): Time points for the simulation.
-        u (np.array): External input to the system.
-        num_rois (int): Number of regions of interest.
-        num_layers (int): Number of layers in the system.
-        true_params (dict): True parameter values for the simulation.
-        initial_values (list): Initial guesses for parameter estimation.
-        params_to_est (list): Parameters to estimate.
-        snr (float): Signal-to-noise ratio for adding noise.
-        bounds (list, optional): Parameter bounds for estimation. Defaults to None.
-        normalize (bool, optional): Whether to normalize the Hessian. Defaults to True.
-        plot (bool, optional): Whether to plot the results. Defaults to True.
-        verbose (bool, optional): Whether to print the results. Defaults to True.
-
-    Returns:
-        tuple: A tuple containing:
-            - hessian (np.array): Hessian matrix from the estimation.
-            - covariance (np.array): Covariance matrix from the estimation.
-            - std (np.array): Standard deviations of the estimated parameters.
-            - err (np.array): Error between the true and estimated parameters.
-    """
-    if bounds:
-        bounds = [(bounds[param]) for param in params_to_est]
-
-    # Simulate observed data
-    bold_true = simulate_bold(
-        true_params,
-        time=time,
-        u=u,
-        num_rois=num_rois,
-    )
-
-    # Add noise to the observed data
-    bold_noisy = add_noise(bold_true, snr_db=snr)
-
-    # Estimate parameters
-    est_params, hessian, covariance, std = estimate_parameters(
-        initial_values,
-        params_to_est,
-        bounds,
-        normalize,
-        time=time,
-        u=u,
-        bold_signal=bold_noisy,
-        num_rois=num_rois,
-    )
-
-    # Compute the error between the true and estimated parameters
-    true_vals = np.array(list(filter_params(true_params, params_to_est).values()))
-    est_vals = np.array(list(est_params.values()))
-    err = true_vals - est_vals
-
-    # Simulate data using estimated parameters
-    bold_estimated = simulate_bold(est_params, time=time, u=u, num_rois=num_rois)
-
-    if plot:
-        # Plot results
-        plot_bold_signals(time, bold_true, bold_noisy, bold_estimated)
-
-    if verbose:
-        # Print results
-        print("\tTrue\tEstimated\tInitial Guess")
-        for i, param in enumerate(params_to_est):
-            print(f"{param}:\t", end="")
-            print(f"{true_params[param]:.2f}\t", end="")
-            print(f"{est_params[param]:.2f}\t\t", end="")
-            print(f"{initial_values[i]:.2f}")
-
-        print("\nHessian:")
-        print(hessian)
-
-        print("\nCovariance matrix:")
-        print(covariance)
-
-        print("\nVariances of the estimated parameters:")
-        print(np.diag(covariance))
-
-        print("\nStandard deviations of the estimated parameters:")
-        print(std, "\n\n")
-
-    return hessian, covariance, std, err
-
-
->>>>>>> 558dc58f
 def log_probability(param, bold_signal, est_name, all_params, bounds):
     """
     Log-probability function for MCMC.
@@ -459,44 +109,24 @@
 RANDOM = False
 
 # Parameters to use in the simulation and estimation
-<<<<<<< HEAD
-params_to_set = ['a01', 'a10', 'c0', 'c1']
-params_to_est = ['a01']
+params_to_set = ["a01", "a10", "c0", "c1"]
+params_to_est = ["a01"]
 
 # Ground truth parameter values
 true_params = {
-    'a01': 0.6,
-    'a10': 0.4,
-    'c0': 0.5,
-    'c1': 0.5,
-=======
-params_to_sim = ["alpha", "kappa", "gamma", "A_L0", "C_L0"]
-params_to_est = ["alpha"]
-# Ground truth parameter values
-true_params = {
-    "alpha": 0.2,
-    "kappa": 1.5,
-    "gamma": 0.5,
-    "A_L0": 0.8,
-    "C_L0": 0.7,
->>>>>>> 558dc58f
+    "a01": 0.6,
+    "a10": 0.4,
+    "c0": 0.5,
+    "c1": 0.5,
 }
 true_params = filter_params(true_params, params_to_set)
 
 # Bounds for the parameters
 bounds = {
-<<<<<<< HEAD
-    'a01': (0, 1),
-    'a10': (0, 1),
-    'c0': (0, 1),
-    'c1': (0, 1),
-=======
-    "alpha": (0.2, 1.0),
-    "kappa": (1.0, 2.0),
-    "gamma": (0.0, 1.0),
-    "A_L0": (0.0, 1.0),
-    "C_L0": (0.0, 1.0),
->>>>>>> 558dc58f
+    "a01": (0, 1),
+    "a10": (0, 1),
+    "c0": (0, 1),
+    "c1": (0, 1),
 }
 bounds = filter_params(bounds, params_to_est)
 
