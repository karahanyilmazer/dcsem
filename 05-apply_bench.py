# %%
# !%load_ext autoreload
# !%autoreload 2
import pickle

import matplotlib.pyplot as plt
import numpy as np
from bench import change_model
from palettable.cmocean import sequential as cmo
from palettable.colorbrewer import diverging as cbd
from palettable.colorbrewer import sequential as cbs
from palettable.scientific import sequential as sci
from scipy.stats import uniform
from seaborn import heatmap
from sklearn.metrics import confusion_matrix

from dcsem.utils import stim_boxcar
from utils import set_style, simulate_bold

set_style()
plt.rcParams["font.family"] = "Helvetica"
plt.rcParams["axes.labelsize"] = 14
plt.rcParams["xtick.labelsize"] = 12
plt.rcParams["ytick.labelsize"] = 12
plt.rcParams["legend.fontsize"] = 12
plt.rcParams["legend.frameon"] = True


# %%
# ======================================================================================
# Bilinear neural model parameters
NUM_LAYERS = 1
NUM_ROIS = 2
time = np.arange(100)
u = stim_boxcar([[0, 30, 1]])  # Input stimulus
# u = stim_boxcar([[0, 10, 1], [40, 10, 0.5], [50, 20, 1]])

# Parameters to set and estimate
params_to_set = ["a01", "a10", "c0", "c1"]

# Ground truth parameter values
bounds = {
    "a01": (0.0, 1.0),
    "a10": (0.0, 1.0),
    "c0": (0.0, 1.0),
    "c1": (0.0, 1.0),
}

METHOD = "PCA"
if METHOD == "PCA":
    pca = pickle.load(open("models/pca.pkl", "rb"))
elif METHOD == "ICA":
    ica = pickle.load(open("models/ica.pkl", "rb"))


# ======================================================================================
# %%
def calc_comps(method, **kwargs):
    # Define the allowed parameters
    allowed_keys = ["a01", "a10", "c0", "c1"]

    # Find invalid keys
    invalid_keys = [key for key in kwargs.keys() if key not in allowed_keys]

    # Assert that all keys are allowed
    assert (
        not invalid_keys
    ), f"Invalid parameter keys: {invalid_keys}. Allowed keys are: {allowed_keys}."
    # Filter all arguments that are not None
    params = {}
    for key, val in kwargs.items():
        if key == "method":
            continue
        if val is not None:
            # Convert the values to a numpy array
            if not isinstance(val, (list, np.ndarray)):
                val = [val]
            if not isinstance(val, np.ndarray):
                val = np.array(val)

            params[key] = val

    # Assert that all values have the same length
    lengths = [len(v) for v in params.values()]
    assert all(
        length == lengths[0] for length in lengths
    ), "All values must have the same length!"

    # Initialize the BOLD signals
    bold_true = simulate_bold(
        params,
        time=time,
        u=u,
        num_rois=NUM_ROIS,
    )
    bold_obsv = bold_true
    tmp_bold = np.concatenate([bold_obsv[:, :, 0], bold_obsv[:, :, 1]], axis=1)
    tmp_bold_c = tmp_bold - np.mean(tmp_bold, axis=1, keepdims=True)

    if method == "PCA":
        components = pca.transform(tmp_bold_c)
    elif method == "ICA":
        components = ica.transform(tmp_bold_c)

    return components


# Check if the function works
comps = calc_comps("PCA", a01=[0.5, 1.0], a10=[1.0, 0.7])
print("PCA components:\n", comps)

# %%
priors = {
    "a01": uniform(loc=bounds["a01"][0], scale=bounds["a01"][1] - bounds["a01"][0]),
    "a10": uniform(loc=bounds["a10"][0], scale=bounds["a10"][1] - bounds["a10"][0]),
    "c0": uniform(loc=bounds["c0"][0], scale=bounds["c0"][1] - bounds["c0"][0]),
    "c1": uniform(loc=bounds["c1"][0], scale=bounds["c1"][1] - bounds["c1"][0]),
}

tr = change_model.Trainer(
    forward_model=calc_comps,
    priors=priors,
    kwargs={"method": "PCA"},
    measurement_names=["PC1", "PC2", "PC3", "PC4"],
)
mdl = tr.train(n_samples=5000, verbose=True)

# %%
n_test_samples = 2000
noise_level = 0.0001
effect_size = 0.3
n_repeats = 50

true_change, data, data2, sn = tr.generate_test_samples(
    n_samples=n_test_samples,
    n_repeats=n_repeats,
    effect_size=effect_size,
    noise_std=noise_level,
)

probs, infered_change_bench, amount, _ = mdl.infer(data, data2 - data, sn)
print("Accuracy:", np.mean(infered_change_bench == true_change))
# %%
conf_mat = confusion_matrix(true_change, infered_change_bench, normalize="true")
# cmap = cbd.Spectral_8_r.mpl_colormap
# cmap = cmo.Dense_12.mpl_colormap
# cmap = sci.Devon_7_r.mpl_colormap
cmap = cbs.GnBu_9.mpl_colormap

fig, ax = plt.subplots(1, 1, figsize=(5, 5))
heatmap(
    conf_mat,
    annot=True,
<<<<<<< HEAD
    fmt='.2f',
    cmap='Blues',
=======
    fmt=".2f",
    cmap=cmap,
>>>>>>> 558dc58f
    cbar=False,
    square=True,
    xticklabels=[
        r"$\mathrm{no\ change}$",
        r"$a_{01}$",
        r"$a_{10}$",
        r"$c_0$",
        r"$c_1$",
    ],
    yticklabels=[
        r"$\mathrm{no\ change}$",
        r"$a_{01}$",
        r"$a_{10}$",
        r"$c_0$",
        r"$c_1$",
    ],
    ax=ax,
)
<<<<<<< HEAD
ax.set_xlabel('Inferred Change')
ax.set_ylabel('Actual Change')
plt.title('BENCH')
plt.tick_params(axis='x', which='minor', bottom=False, top=False)
plt.tick_params(axis='y', which='minor', left=False, right=False)
plt.savefig('results/confusion_matrix_bench_new.png')
=======
ax.set_xlabel("Inferred Change")
ax.set_ylabel("Actual Change")
ax.tick_params(axis="x", which="minor", bottom=False, top=False)
ax.tick_params(axis="y", which="minor", left=False, right=False)
plt.title("BENCH")
plt.savefig("img/poster/confusion_matrix_bench.png")
>>>>>>> 558dc58f
plt.show()


# %%
import pickle

with open('models/conf_bench_new.pkl', 'wb') as f:
    pickle.dump(conf_mat, f)

with open('models/mdl.pkl', 'wb') as f:
    pickle.dump(mdl, f)
# %%<|MERGE_RESOLUTION|>--- conflicted
+++ resolved
@@ -151,13 +151,8 @@
 heatmap(
     conf_mat,
     annot=True,
-<<<<<<< HEAD
-    fmt='.2f',
-    cmap='Blues',
-=======
     fmt=".2f",
     cmap=cmap,
->>>>>>> 558dc58f
     cbar=False,
     square=True,
     xticklabels=[
@@ -176,30 +171,21 @@
     ],
     ax=ax,
 )
-<<<<<<< HEAD
-ax.set_xlabel('Inferred Change')
-ax.set_ylabel('Actual Change')
-plt.title('BENCH')
-plt.tick_params(axis='x', which='minor', bottom=False, top=False)
-plt.tick_params(axis='y', which='minor', left=False, right=False)
-plt.savefig('results/confusion_matrix_bench_new.png')
-=======
 ax.set_xlabel("Inferred Change")
 ax.set_ylabel("Actual Change")
-ax.tick_params(axis="x", which="minor", bottom=False, top=False)
-ax.tick_params(axis="y", which="minor", left=False, right=False)
 plt.title("BENCH")
-plt.savefig("img/poster/confusion_matrix_bench.png")
->>>>>>> 558dc58f
+plt.tick_params(axis="x", which="minor", bottom=False, top=False)
+plt.tick_params(axis="y", which="minor", left=False, right=False)
+plt.savefig("results/confusion_matrix_bench_new.png")
 plt.show()
 
 
 # %%
 import pickle
 
-with open('models/conf_bench_new.pkl', 'wb') as f:
+with open("models/conf_bench_new.pkl", "wb") as f:
     pickle.dump(conf_mat, f)
 
-with open('models/mdl.pkl', 'wb') as f:
+with open("models/mdl.pkl", "wb") as f:
     pickle.dump(mdl, f)
 # %%